metadata_version: 1
<<<<<<< HEAD
name: Pipeline Version v1.5 - SmartSPIM Quantification Capsule test
=======
name: aind-smartspim-cell-quantification
>>>>>>> e83513e3
description: A tool for quantifing cells using the Allen CCF Atlas
tags:
- SmartSPIM
authors:
- name: Nicholas Lusk
  affiliations:
  - name: Allen Institute of Brain Science
- name: Camilo Laiton
  affiliations:
  - name: Allen Institute for Neural Dynamics<|MERGE_RESOLUTION|>--- conflicted
+++ resolved
@@ -1,9 +1,5 @@
 metadata_version: 1
-<<<<<<< HEAD
-name: Pipeline Version v1.5 - SmartSPIM Quantification Capsule test
-=======
 name: aind-smartspim-cell-quantification
->>>>>>> e83513e3
 description: A tool for quantifing cells using the Allen CCF Atlas
 tags:
 - SmartSPIM
