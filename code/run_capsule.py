"""
Main file to execute the smartspim segmentation
in code ocean
"""

import os
import sys
from glob import glob
from pathlib import Path
from typing import List, Tuple

from aind_smartspim_quantification import quantification
from aind_smartspim_quantification.params.quantification_params import \
    get_yaml_config
from aind_smartspim_quantification.utils import utils


def get_data_config(
    data_folder: str,
    processing_manifest_path: str = "segmentation_processing_manifest*",
    data_description_path: str = "data_description.json",
) -> Tuple:
    """
    Returns the first smartspim dataset found
    in the data folder

    Parameters
    -----------
    data_folder: str
        Path to the folder that contains the data

    processing_manifest_path: str
        Path for the processing manifest

    data_description_path: str
        Path for the data description

    Returns
    -----------
    Tuple[Dict, str]
        Dict: Empty dictionary if the path does not exist,
        dictionary with the data otherwise.

        Str: Empty string if the processing manifest
        was not found
    """

    # Returning first smartspim dataset found
    # Doing this because of Code Ocean, ideally we would have
    # a single dataset in the pipeline

    derivatives_dict = utils.read_json_as_dict(
        glob(f"{data_folder}/{processing_manifest_path}")[0]
    )
    data_description_dict = utils.read_json_as_dict(
        f"{data_folder}/{data_description_path}"
    )

    smartspim_dataset = data_description_dict["name"]
    institution_abbreviation = data_description_dict["institution"]["abbreviation"]

    return derivatives_dict, smartspim_dataset, institution_abbreviation


def set_up_pipeline_parameters(
    pipeline_config: dict,
    default_config: dict,
    smartspim_dataset_name: str
):
    """
    Sets up smartspim stitching parameters that come from the
    pipeline configuration

    Parameters
    -----------
    smartspim_dataset: str
        String with the smartspim dataset name

    pipeline_config: dict
        Dictionary that comes with the parameters
        for the pipeline described in the
        processing_manifest.json

    default_config: dict
        Dictionary that has all the default
        parameters to execute this capsule with
        smartspim data

    smartspim_dataset_name: str
        Smartspim dataset name for the s3 path.

    Returns
    -----------
    Dict
        Dictionary with the combined parameters
    """
    default_config["fused_folder"] = os.path.abspath(
        f"{pipeline_config['quantification']['fused_folder']}"
    )

    # Added to handle registration testing
<<<<<<< HEAD
    s3_path = pipeline_config["stitching"].get("s3_path", f"s3://aind-open-data/{smartspim_dataset_name}")
=======
    s3_path = pipeline_config["stitching"]["s3_path"]
>>>>>>> 9608e6ae

    if "test" in s3_path:
        s3_seg_path = s3_path.replace("test", "stitched")
    else:
        s3_seg_path = s3_path

    default_config["stitched_s3_path"] = s3_path
    default_config["registration_channel"] = pipeline_config["stitching"]["channel"]
    default_config["channel_name"] = pipeline_config["quantification"]["channel"]
    default_config["save_path"] = os.path.abspath(
        f"{pipeline_config['quantification']['save_path']}/quant_{pipeline_config['quantification']['channel']}"
    )
    default_config["input_params"]["downsample_res"] = pipeline_config["registration"][
        "input_scale"
    ]

    if default_config["input_params"]["mode"] == "detect":
        default_config["input_params"][
            "detected_cells_csv_path"
        ] = f"{default_config['cell_segmentation_folder']}/"
    elif default_config["input_params"]["mode"] == "reprocess":
        default_config["input_params"]["detected_cells_csv_path"] = (
            s3_seg_path.split("/")[-1]
            + "/"
            + default_config["cell_segmentation_folder"]
        )

    default_config["input_params"][
        "ccf_transforms_path"
    ] = f"{default_config['ccf_registration_folder']}/"

    return default_config


def validate_capsule_inputs(input_elements: List[str]) -> List[str]:
    """
    Validates input elemts for a capsule in
    Code Ocean.

    Parameters
    -----------
    input_elements: List[str]
        Input elements for the capsule. This
        could be sets of files or folders.

    Returns
    -----------
    List[str]
        List of missing files
    """

    missing_inputs = []
    for required_input_element in input_elements:
        required_input_element = Path(required_input_element)

        if not required_input_element.exists():
            missing_inputs.append(str(required_input_element))

    return missing_inputs


def run():
    """
    Main function to execute the smartspim quantification
    in code ocean
    """

    # Absolute paths of common Code Ocean folders
    data_folder = os.path.abspath("../data")
    results_folder = os.path.abspath("../results")
    scratch_folder = os.path.abspath("../scratch")

    mode = str(sys.argv[1:])
    mode = mode.replace("[", "").replace("]", "").casefold()

    # It is assumed that these files
    # will be in the data folder
    required_input_elements = []

    missing_files = validate_capsule_inputs(required_input_elements)

    if len(missing_files):
        raise ValueError(
            f"We miss the following files in the capsule input: {missing_files}"
        )

    pipeline_config, smartspim_dataset_name, institute_abbreviation = get_data_config(
        data_folder=data_folder
    )

    quantification_info = pipeline_config.get("quantification")

    if quantification_info is not None:
        print("Pipeline config: ", pipeline_config)
        print("Data folder contents: ", os.listdir(data_folder))

        # get default configs
        default_config = get_yaml_config(
            os.path.abspath(
                "aind_smartspim_quantification/params/default_quantify_configs.yaml"
            )
        )

        ccf_folder = glob(
            f"{data_folder}/ccf_{pipeline_config['quantification']['channel']}"
        )

        if len(ccf_folder):
            ccf_folder = ccf_folder[0]

        # add paths to default_config
        default_config["ccf_registration_folder"] = os.path.abspath(ccf_folder)

        # add mode information
        if "detect" in mode:
            default_config["cell_segmentation_folder"] = os.path.abspath(
                f"{data_folder}/cell_{pipeline_config['quantification']['channel']}"
            )
            default_config["input_params"]["mode"] = "detect"
        elif "reprocess" in mode:
            default_config[
                "cell_segmentation_folder"
            ] = f"image_cell_segmentation/{pipeline_config['quantification']['channel']}"
            default_config["input_params"]["mode"] = "reprocess"
        else:
            raise NotImplementedError(f"The mode {mode} has not been implemented")

        # add paths to ls_to_template transforms
        default_config["input_params"]["template_transforms"] = [
            os.path.abspath(
                glob(f"{data_folder}/ccf_*/ls_to_template_SyN_0GenericAffine.mat")[0]
            ),
            os.path.abspath(
                glob(f"{data_folder}/ccf_*/ls_to_template_SyN_1InverseWarp.nii.gz")[0]
            ),
        ]

        # add paths to template_to_ccf transforms
        default_config["input_params"]["ccf_transforms"] = [
            os.path.abspath(
                f"{data_folder}/lightsheet_template_ccf_registration/syn_0GenericAffine.mat"
            ),
            os.path.abspath(
                f"{data_folder}/lightsheet_template_ccf_registration/syn_1InverseWarp.nii.gz"
            ),
        ]

        # add paths for reverse transforms for calculating metrics
        default_config["reverse_transforms"] = {
            "template_transforms": [
                os.path.abspath(
                    glob(f"{data_folder}/ccf_*/ls_to_template_SyN_1Warp.nii.gz")[0]
                ),
                os.path.abspath(
                    glob(f"{data_folder}/ccf_*/ls_to_template_SyN_0GenericAffine.mat")[
                        0
                    ]
                ),
            ],
            "ccf_transforms": [
                os.path.abspath(
                    f"{data_folder}/lightsheet_template_ccf_registration/spim_template_to_ccf_syn_1Warp.nii.gz"
                ),
                os.path.abspath(
                    f"{data_folder}/lightsheet_template_ccf_registration/spim_template_to_ccf_syn_0GenericAffine.mat"
                ),
            ],
        }

        # add paths to the nifti files of the template and ccf
        default_config["input_params"]["image_files"] = {
            "ccf_template": os.path.abspath(
                f"{data_folder}/lightsheet_template_ccf_registration/ccf_average_template_25.nii.gz"
            ),
            "smartspim_template": os.path.abspath(
                f"{data_folder}/lightsheet_template_ccf_registration/smartspim_lca_template_25.nii.gz"
            ),
        }

        # add orientation information to default_config
        acquisition_path = os.path.abspath(f"{data_folder}/acquisition.json")
        acquisition_configs = utils.read_json_as_dict(acquisition_path)
        ccf_res_microns = 25

        default_config["ng_config"] = {
            "base_url": "https://neuroglancer-demo.appspot.com/#!",
            "crossSectionScale": 1,
            "projectionScale": 512,
            "orientation": acquisition_configs,
            "dimensions": {
                "z": [ccf_res_microns * 10**-6, "m"],
                "y": [ccf_res_microns * 10**-6, "m"],
                "x": [ccf_res_microns * 10**-6, "m"],
                "t": [0.001, "s"],
            },
            "rank": 3,
            "gpuMemoryLimit": 1500000000,
        }

        print("Pipeline config: ", pipeline_config)
        print("Data folder contents: ", os.listdir(data_folder))

        default_config["input_params"]["orientation"] = acquisition_configs["axes"]

        # TODO dont hard code this
        default_config["input_params"]["scaling"] = [16 / 25, 14.4 / 25, 14.4 / 25]
        default_config["reverse_scaling"] = [25 / 16, 25 / 14.4, 25 / 14.4]

        # combine configs
        smartspim_config = set_up_pipeline_parameters(
            pipeline_config=pipeline_config,
            default_config=default_config,
            smartspim_dataset_name=smartspim_dataset_name
        )

        smartspim_config["name"] = smartspim_dataset_name
        smartspim_config["institute_abbreviation"] = institute_abbreviation

        quantification.main(
            data_folder=Path(data_folder),
            output_quantified_folder=Path(results_folder),
            intermediate_quantified_folder=Path(scratch_folder),
            smartspim_config=smartspim_config,
        )

    else:
        print(f"No quantification channels, pipeline config: {pipeline_config}")
        utils.save_dict_as_json(
            filename=f"{results_folder}/segmentation_processing_manifest_empty.json",
            dictionary=pipeline_config,
        )


if __name__ == "__main__":
    run()<|MERGE_RESOLUTION|>--- conflicted
+++ resolved
@@ -99,11 +99,7 @@
     )
 
     # Added to handle registration testing
-<<<<<<< HEAD
     s3_path = pipeline_config["stitching"].get("s3_path", f"s3://aind-open-data/{smartspim_dataset_name}")
-=======
-    s3_path = pipeline_config["stitching"]["s3_path"]
->>>>>>> 9608e6ae
 
     if "test" in s3_path:
         s3_seg_path = s3_path.replace("test", "stitched")
