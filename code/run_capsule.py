--- conflicted
+++ resolved
@@ -9,10 +9,7 @@
 from pathlib import Path
 from typing import List, Tuple
 
-<<<<<<< HEAD
 import numpy as np
-=======
->>>>>>> 0d04fb91
 import zarr
 from aind_smartspim_quantification import quantification
 from aind_smartspim_quantification.params.quantification_params import \
@@ -193,14 +190,8 @@
             registration_res[idx] // float(voxel_resolution[idx])
         )
 
-<<<<<<< HEAD
     downsample_res = int(min(downsample_versions))
     return round(np.log2(downsample_res))
-=======
-    downsample_res = int(min(downsample_versions) - 1)
-    return downsample_res
->>>>>>> 0d04fb91
-
 
 def get_zarr_metadata(zarr_path):
     """
@@ -310,17 +301,10 @@
         # add paths to template_to_ccf transforms
         default_config["input_params"]["ccf_transforms"] = [
             os.path.abspath(
-<<<<<<< HEAD
                 f"{data_folder}/lightsheet_template_ccf_registration/spim_template_to_ccf_syn_0GenericAffine_25.mat"
             ),
             os.path.abspath(
                 f"{data_folder}/lightsheet_template_ccf_registration/spim_template_to_ccf_syn_1InverseWarp_25.nii.gz"
-=======
-                f"{data_folder}/lightsheet_template_ccf_registration/spim_template_to_ccf_syn_0GenericAffine.mat"
-            ),
-            os.path.abspath(
-                f"{data_folder}/lightsheet_template_ccf_registration/spim_template_to_ccf_syn_1InverseWarp.nii.gz"
->>>>>>> 0d04fb91
             ),
         ]
 
@@ -379,11 +363,6 @@
         print("Pipeline config: ", pipeline_config)
         print("Data folder contents: ", os.listdir(data_folder))
 
-<<<<<<< HEAD
-=======
-        # get scaling paramaters of image for registering points
-
->>>>>>> 0d04fb91
         # combine configs
         smartspim_config = set_up_pipeline_parameters(
             pipeline_config=pipeline_config,
